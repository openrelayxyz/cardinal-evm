// Copyright 2016 The go-ethereum Authors
// This file is part of the go-ethereum library.
//
// The go-ethereum library is free software: you can redistribute it and/or modify
// it under the terms of the GNU Lesser General Public License as published by
// the Free Software Foundation, either version 3 of the License, or
// (at your option) any later version.
//
// The go-ethereum library is distributed in the hope that it will be useful,
// but WITHOUT ANY WARRANTY; without even the implied warranty of
// MERCHANTABILITY or FITNESS FOR A PARTICULAR PURPOSE. See the
// GNU Lesser General Public License for more details.
//
// You should have received a copy of the GNU Lesser General Public License
// along with the go-ethereum library. If not, see <http://www.gnu.org/licenses/>.

package params

import (
	// "encoding/binary"
	"fmt"
	"math/big"

	// "github.com/openrelayxyz/cardinal-evm/common"
	"github.com/openrelayxyz/cardinal-types"
	// "golang.org/x/crypto/sha3"
)

// Genesis hashes to enforce below configs on.
var (
	MainnetGenesisHash   = types.HexToHash("0xd4e56740f876aef8c010b86a40d5f56745a118d0906a34e69aec8c0db1cb8fa3")
	ClassicGenesisHash   = types.HexToHash("0xd4e56740f876aef8c010b86a40d5f56745a118d0906a34e69aec8c0db1cb8fa3")
	RopstenGenesisHash   = types.HexToHash("0x41941023680923e0fe4d74a34bdac8141f2540e3ae90623718e47d66d1ca4a2d")
	SepoliaGenesisHash   = types.HexToHash("0x25a5cc106eea7138acab33231d7160d69cb777ee0c2c553fcddf5138993e6dd9")
	RinkebyGenesisHash   = types.HexToHash("0x6341fd3daf94b748c72ced5a5b26028f2474f5f00d824504e4fa37a75767e177")
	GoerliGenesisHash    = types.HexToHash("0xbf7e331f7f7c1dd2e05159666b3bf8bc7a8a3a9eb1d518969eab529dd9b88c1a")
	CalaverasGenesisHash = types.HexToHash("0xeb9233d066c275efcdfed8037f4fc082770176aefdbcb7691c71da412a5670f2")
	KilnGenesisHash      = types.HexToHash("0x51c7fe41be669f69c45c33a56982cbde405313342d9e2b00d7c91a7b284dd4f8")
)

type Engine int

const (
	ETHashEngine Engine = iota
	BeaconEngine
	CliqueEngine
	BorEngine
)

var (
	// MainnetChainConfig is the chain parameters to run a node on the main network.
	MainnetChainConfig = &ChainConfig{
		ChainID:             big.NewInt(1),
		NetworkID:           big.NewInt(1),
		HomesteadBlock:      big.NewInt(1_150_000),
		DAOForkBlock:        big.NewInt(1_920_000),
		DAOForkSupport:      true,
		EIP150Block:         big.NewInt(2_463_000),
		EIP150Hash:          types.HexToHash("0x2086799aeebeae135c246c65021c82b4e15a2c451340993aacfd2751886514f0"),
		EIP155Block:         big.NewInt(2_675_000),
		EIP158Block:         big.NewInt(2_675_000),
		ByzantiumBlock:      big.NewInt(4_370_000),
		ConstantinopleBlock: big.NewInt(7_280_000),
		PetersburgBlock:     big.NewInt(7_280_000),
		IstanbulBlock:       big.NewInt(9_069_000),
		MuirGlacierBlock:    big.NewInt(9_200_000),
		BerlinBlock:         big.NewInt(12_244_000),
		LondonBlock:         big.NewInt(12_965_000),
		ShanghaiTime:        big.NewInt(1681338455),
		Ethash:              new(EthashConfig),
		Engine:              ETHashEngine,
	}

	// ETCChainConfig is the chain parameters to run a node on the main network.
	ETCChainConfig = &ChainConfig{
		ChainID:             big.NewInt(61),
		NetworkID:           big.NewInt(1),
		HomesteadBlock:      big.NewInt(1_150_000),
		// DAOForkBlock:        big.NewInt(1_920_000),
		DAOForkSupport:      false,
		EIP150Block:         big.NewInt(2_500_000),
		// EIP150Hash:          types.HexToHash("0x2086799aeebeae135c246c65021c82b4e15a2c451340993aacfd2751886514f0"),
		EIP155Block:         big.NewInt(3_000_000),
		// EIP158Block:         big.NewInt(8772000),
		ByzantiumBlock:      big.NewInt(8_772_000),
		ConstantinopleBlock: big.NewInt(9_573_000),
		PetersburgBlock:     big.NewInt(9_573_000),
		IstanbulBlock:       big.NewInt(10_500_839),
		BerlinBlock:         big.NewInt(13_189_133),
		LondonBlock:         big.NewInt(14_525_000),
		ShanghaiBlock:       big.NewInt(19_250_000),
		Ethash:              new(EthashConfig),
		Engine:              ETHashEngine,
		DisableOpcodes:      []int{
			0x48, // basefee
		},
	}

	// RopstenChainConfig contains the chain parameters to run a node on the Ropsten test network.
	RopstenChainConfig = &ChainConfig{
		ChainID:             big.NewInt(3),
		NetworkID:           big.NewInt(3),
		HomesteadBlock:      big.NewInt(0),
		DAOForkBlock:        nil,
		DAOForkSupport:      true,
		EIP150Block:         big.NewInt(0),
		EIP150Hash:          types.HexToHash("0x41941023680923e0fe4d74a34bdac8141f2540e3ae90623718e47d66d1ca4a2d"),
		EIP155Block:         big.NewInt(10),
		EIP158Block:         big.NewInt(10),
		ByzantiumBlock:      big.NewInt(1_700_000),
		ConstantinopleBlock: big.NewInt(4_230_000),
		PetersburgBlock:     big.NewInt(4_939_394),
		IstanbulBlock:       big.NewInt(6_485_846),
		MuirGlacierBlock:    big.NewInt(7_117_117),
		BerlinBlock:         big.NewInt(9_812_189),
		LondonBlock:         big.NewInt(10_499_401),
		Ethash:              new(EthashConfig),
		Engine:              ETHashEngine,
	}

	SepoliaChainConfig = &ChainConfig{
		ChainID:             big.NewInt(11155111),
		HomesteadBlock:      big.NewInt(0),
		DAOForkBlock:        nil,
		DAOForkSupport:      true,
		EIP150Block:         big.NewInt(0),
		EIP155Block:         big.NewInt(0),
		EIP158Block:         big.NewInt(0),
		ByzantiumBlock:      big.NewInt(0),
		ConstantinopleBlock: big.NewInt(0),
		PetersburgBlock:     big.NewInt(0),
		IstanbulBlock:       big.NewInt(0),
		MuirGlacierBlock:    big.NewInt(0),
		BerlinBlock:         big.NewInt(0),
		LondonBlock:         big.NewInt(0),
		ShanghaiTime:        big.NewInt(1677557088),
		Ethash:              new(EthashConfig),
		Engine:              ETHashEngine,
	}
	// RinkebyChainConfig contains the chain parameters to run a node on the Rinkeby test network.
	RinkebyChainConfig = &ChainConfig{
		ChainID:             big.NewInt(4),
		NetworkID:           big.NewInt(4),
		HomesteadBlock:      big.NewInt(1),
		DAOForkBlock:        nil,
		DAOForkSupport:      true,
		EIP150Block:         big.NewInt(2),
		EIP150Hash:          types.HexToHash("0x9b095b36c15eaf13044373aef8ee0bd3a382a5abb92e402afa44b8249c3a90e9"),
		EIP155Block:         big.NewInt(3),
		EIP158Block:         big.NewInt(3),
		ByzantiumBlock:      big.NewInt(1_035_301),
		ConstantinopleBlock: big.NewInt(3_660_663),
		PetersburgBlock:     big.NewInt(4_321_234),
		IstanbulBlock:       big.NewInt(5_435_345),
		MuirGlacierBlock:    nil,
		BerlinBlock:         big.NewInt(8_290_928),
		LondonBlock:         big.NewInt(8_897_988),
		Engine:              CliqueEngine,
		Clique: &CliqueConfig{
			Period: 15,
			Epoch:  30000,
		},
	}

	// GoerliChainConfig contains the chain parameters to run a node on the Görli test network.
	GoerliChainConfig = &ChainConfig{
		ChainID:             big.NewInt(5),
		NetworkID:           big.NewInt(5),
		HomesteadBlock:      big.NewInt(0),
		DAOForkBlock:        nil,
		DAOForkSupport:      true,
		EIP150Block:         big.NewInt(0),
		EIP155Block:         big.NewInt(0),
		EIP158Block:         big.NewInt(0),
		ByzantiumBlock:      big.NewInt(0),
		ConstantinopleBlock: big.NewInt(0),
		PetersburgBlock:     big.NewInt(0),
		IstanbulBlock:       big.NewInt(1_561_651),
		MuirGlacierBlock:    nil,
		BerlinBlock:         big.NewInt(4_460_644),
		LondonBlock:         big.NewInt(5_062_605),
		ShanghaiTime:        big.NewInt(1678832736),
		Engine:              BeaconEngine,
		Clique: &CliqueConfig{
			Period: 15,
			Epoch:  30000,
		},
	}
	// KilnChainConfig contains the chain parameters to run a node on the Görli test network.
	KilnChainConfig = &ChainConfig{
		ChainID:             big.NewInt(1337802),
		NetworkID:           big.NewInt(1337802),
		HomesteadBlock:      big.NewInt(0),
		DAOForkBlock:        nil,
		DAOForkSupport:      true,
		EIP150Block:         big.NewInt(0),
		EIP155Block:         big.NewInt(0),
		EIP158Block:         big.NewInt(0),
		ByzantiumBlock:      big.NewInt(0),
		ConstantinopleBlock: big.NewInt(0),
		PetersburgBlock:     big.NewInt(0),
		IstanbulBlock:       big.NewInt(0),
		MuirGlacierBlock:    nil,
		BerlinBlock:         big.NewInt(0),
		LondonBlock:         big.NewInt(0),
		MergeForkBlock:      big.NewInt(1000),
		TerminalTotalDifficulty: big.NewInt(20000000000000),
		Ethash:              new(EthashConfig),
		Engine:              ETHashEngine,
	}
	// BorMainnetChainConfig contains the chain parameters to run a node on the Görli test network.
	BorMainnetChainConfig = &ChainConfig{
		ChainID:             big.NewInt(137),
		NetworkID:           big.NewInt(137),
		HomesteadBlock:      big.NewInt(0),
		DAOForkBlock:        nil,
		DAOForkSupport:      true,
		EIP150Block:         big.NewInt(0),
		EIP155Block:         big.NewInt(0),
		EIP158Block:         big.NewInt(0),
		ByzantiumBlock:      big.NewInt(0),
		ConstantinopleBlock: big.NewInt(0),
		PetersburgBlock:     big.NewInt(0),
		IstanbulBlock:       big.NewInt(3395000),
		MuirGlacierBlock:    big.NewInt(3395000),
		BerlinBlock:         big.NewInt(14750000),
		LondonBlock:         big.NewInt(23850000),
		ShanghaiBlock:       big.NewInt(50523000),
		Engine:              BorEngine,
	}
	// BorMumbaiChainConfig contains the chain parameters to run a node on the Görli test network.
	BorMumbaiChainConfig = &ChainConfig{
		ChainID:             big.NewInt(80001),
		NetworkID:           big.NewInt(80001),
		HomesteadBlock:      big.NewInt(0),
		DAOForkBlock:        nil,
		DAOForkSupport:      true,
		EIP150Block:         big.NewInt(0),
		EIP155Block:         big.NewInt(0),
		EIP158Block:         big.NewInt(0),
		ByzantiumBlock:      big.NewInt(0),
		ConstantinopleBlock: big.NewInt(0),
		PetersburgBlock:     big.NewInt(0),
		IstanbulBlock:       big.NewInt(2722000),
		MuirGlacierBlock:    big.NewInt(2722000),
		BerlinBlock:         big.NewInt(13996000),
		LondonBlock:         big.NewInt(22640000),
		ShanghaiBlock:       big.NewInt(41874000),
		Engine:              BorEngine,
	}

	HoleskyChainConfig = &ChainConfig{
		ChainID:                       big.NewInt(17000),
		NetworkID:                     big.NewInt(17000),
		HomesteadBlock:                big.NewInt(0),
		DAOForkBlock:                  nil,
		DAOForkSupport:                true,
		EIP150Block:                   big.NewInt(0),
		EIP155Block:                   big.NewInt(0),
		EIP158Block:                   big.NewInt(0),
		ByzantiumBlock:                big.NewInt(0),
		ConstantinopleBlock:           big.NewInt(0),
		PetersburgBlock:               big.NewInt(0),
		IstanbulBlock:                 big.NewInt(0),
		MuirGlacierBlock:              nil,
		BerlinBlock:                   big.NewInt(0),
		LondonBlock:                   big.NewInt(0),
		TerminalTotalDifficulty:       big.NewInt(0),
		ShanghaiTime:                  big.NewInt(1696000704),
		Ethash:                        new(EthashConfig),
		Engine:                        ETHashEngine,
	}

	// AllEthashProtocolChanges contains every protocol change (EIPs) introduced
	// and accepted by the Ethereum core developers into the Ethash consensus.
	//
	// This configuration is intentionally not using keyed fields to force anyone
	// adding flags to the config to also have to set these fields.
	AllEthashProtocolChanges = &ChainConfig{big.NewInt(1337), big.NewInt(1337), big.NewInt(0), nil, false, big.NewInt(0), types.Hash{}, big.NewInt(0), big.NewInt(0), big.NewInt(0), big.NewInt(0), big.NewInt(0), big.NewInt(0), big.NewInt(0), big.NewInt(0), big.NewInt(0), nil, big.NewInt(0), big.NewInt(0), nil, nil, nil, new(EthashConfig), nil, nil, ETHashEngine}

	// AllCliqueProtocolChanges contains every protocol change (EIPs) introduced
	// and accepted by the Ethereum core developers into the Clique consensus.
	//
	// This configuration is intentionally not using keyed fields to force anyone
	// adding flags to the config to also have to set these fields.
	AllCliqueProtocolChanges = &ChainConfig{big.NewInt(1337), big.NewInt(1337), big.NewInt(0), nil, false, big.NewInt(0), types.Hash{}, big.NewInt(0), big.NewInt(0), big.NewInt(0), big.NewInt(0), big.NewInt(0), big.NewInt(0), big.NewInt(0), big.NewInt(0), big.NewInt(0), nil, big.NewInt(0), nil, nil, nil, nil, nil, &CliqueConfig{Period: 0, Epoch: 30000}, nil, CliqueEngine}

	TestChainConfig = &ChainConfig{big.NewInt(1), big.NewInt(1), big.NewInt(0), nil, false, big.NewInt(0), types.Hash{}, big.NewInt(0), big.NewInt(0), big.NewInt(0), big.NewInt(0), big.NewInt(0), big.NewInt(0), big.NewInt(0), big.NewInt(0), big.NewInt(0), nil, big.NewInt(0), nil, nil, nil, nil, new(EthashConfig), nil, nil, ETHashEngine}
	TestRules       = TestChainConfig.Rules(new(big.Int), false, new(big.Int))
)

var ChainLookup = map[int64]*ChainConfig{
	1:   MainnetChainConfig,
	61:  ETCChainConfig,
	3:   RopstenChainConfig,
	4:   RinkebyChainConfig,
	5:   GoerliChainConfig,
	137: BorMainnetChainConfig,
	17000: HoleskyChainConfig,
	80001: BorMumbaiChainConfig,
	1337802: KilnChainConfig,
	11155111: SepoliaChainConfig,
}

// ChainConfig is the core config which determines the blockchain settings.
//
// ChainConfig is stored in the database on a per block basis. This means
// that any network, identified by its genesis block, can have its own
// set of configuration options.
type ChainConfig struct {
	ChainID   *big.Int `json:"chainId"`   // chainId identifies the current chain and is used for replay protection
	NetworkID *big.Int `json:"networkId"` // the networkId for the current chain. Usually matches ChainID

	HomesteadBlock *big.Int `json:"homesteadBlock,omitempty"` // Homestead switch block (nil = no fork, 0 = already homestead)

	DAOForkBlock   *big.Int `json:"daoForkBlock,omitempty"`   // TheDAO hard-fork switch block (nil = no fork)
	DAOForkSupport bool     `json:"daoForkSupport,omitempty"` // Whether the nodes supports or opposes the DAO hard-fork

	// EIP150 implements the Gas price changes (https://github.com/ethereum/EIPs/issues/150)
	EIP150Block *big.Int   `json:"eip150Block,omitempty"` // EIP150 HF block (nil = no fork)
	EIP150Hash  types.Hash `json:"eip150Hash,omitempty"`  // EIP150 HF hash (needed for header only clients as only gas pricing changed)

	EIP155Block *big.Int `json:"eip155Block,omitempty"` // EIP155 HF block
	EIP158Block *big.Int `json:"eip158Block,omitempty"` // EIP158 HF block

	ByzantiumBlock      *big.Int `json:"byzantiumBlock,omitempty"`      // Byzantium switch block (nil = no fork, 0 = already on byzantium)
	ConstantinopleBlock *big.Int `json:"constantinopleBlock,omitempty"` // Constantinople switch block (nil = no fork, 0 = already activated)
	PetersburgBlock     *big.Int `json:"petersburgBlock,omitempty"`     // Petersburg switch block (nil = same as Constantinople)
	IstanbulBlock       *big.Int `json:"istanbulBlock,omitempty"`       // Istanbul switch block (nil = no fork, 0 = already on istanbul)
	MuirGlacierBlock    *big.Int `json:"muirGlacierBlock,omitempty"`    // Eip-2384 (bomb delay) switch block (nil = no fork, 0 = already activated)
	BerlinBlock         *big.Int `json:"berlinBlock,omitempty"`         // Berlin switch block (nil = no fork, 0 = already on berlin)
	LondonBlock         *big.Int `json:"londonBlock,omitempty"`         // London switch block (nil = no fork, 0 = already on london)
	ShanghaiBlock       *big.Int `json:"shanghaiBlock,omitempty"`         // London switch block (nil = no fork, 0 = already on london)

	ShanghaiTime *big.Int `json:"shanghaiTime,omitempty"` // Shanghai switch time (nil = no fork, 0 = already on shanghai)
	CancunTime   *big.Int `json:"cancunTime,omitempty"`   // Cancun switch time (nil = no fork, 0 = already on cancun)
	PragueTime   *big.Int `json:"pragueTime,omitempty"`   // Prague switch time (nil = no fork, 0 = already on prague)


	MergeForkBlock      *big.Int `json:"mergeForkBlock,omitempty"`      // EIP-3675 (TheMerge) switch block (nil = no fork, 0 = already in merge proceedings)
	TerminalTotalDifficulty *big.Int `json:"terminalTotalDifficulty,omitempty"`

	// Various consensus engines
	Ethash *EthashConfig `json:"ethash,omitempty"`
	Clique *CliqueConfig `json:"clique,omitempty"`

	DisableOpcodes      []int

	Engine              Engine
}

// EthashConfig is the consensus engine configs for proof-of-work based sealing.
type EthashConfig struct{}

// String implements the stringer interface, returning the consensus engine details.
func (c *EthashConfig) String() string {
	return "ethash"
}

// CliqueConfig is the consensus engine configs for proof-of-authority based sealing.
type CliqueConfig struct {
	Period uint64 `json:"period"` // Number of seconds between blocks to enforce
	Epoch  uint64 `json:"epoch"`  // Epoch length to reset votes and checkpoint
}

// String implements the stringer interface, returning the consensus engine details.
func (c *CliqueConfig) String() string {
	return "clique"
}

// String implements the fmt.Stringer interface.
func (c *ChainConfig) String() string {
	var engine interface{}
	switch {
	case c.Ethash != nil:
		engine = c.Ethash
	case c.Clique != nil:
		engine = c.Clique
	default:
		engine = "unknown"
	}
	return fmt.Sprintf("{ChainID: %v Homestead: %v DAO: %v DAOSupport: %v EIP150: %v EIP155: %v EIP158: %v Byzantium: %v Constantinople: %v Petersburg: %v Istanbul: %v, Muir Glacier: %v, Berlin: %v, London: %v, Engine: %v}",
		c.ChainID,
		c.HomesteadBlock,
		c.DAOForkBlock,
		c.DAOForkSupport,
		c.EIP150Block,
		c.EIP155Block,
		c.EIP158Block,
		c.ByzantiumBlock,
		c.ConstantinopleBlock,
		c.PetersburgBlock,
		c.IstanbulBlock,
		c.MuirGlacierBlock,
		c.BerlinBlock,
		c.LondonBlock,
		engine,
	)
}

// IsHomestead returns whether num is either equal to the homestead block or greater.
func (c *ChainConfig) IsHomestead(num *big.Int) bool {
	return isBlockForked(c.HomesteadBlock, num)
}

// IsDAOFork returns whether num is either equal to the DAO fork block or greater.
func (c *ChainConfig) IsDAOFork(num *big.Int) bool {
	return isBlockForked(c.DAOForkBlock, num)
}

// IsEIP150 returns whether num is either equal to the EIP150 fork block or greater.
func (c *ChainConfig) IsEIP150(num *big.Int) bool {
	return isBlockForked(c.EIP150Block, num)
}

// IsEIP155 returns whether num is either equal to the EIP155 fork block or greater.
func (c *ChainConfig) IsEIP155(num *big.Int) bool {
	return isBlockForked(c.EIP155Block, num)
}

// IsEIP158 returns whether num is either equal to the EIP158 fork block or greater.
func (c *ChainConfig) IsEIP158(num *big.Int) bool {
	return isBlockForked(c.EIP158Block, num)
}

// IsByzantium returns whether num is either equal to the Byzantium fork block or greater.
func (c *ChainConfig) IsByzantium(num *big.Int) bool {
	return isBlockForked(c.ByzantiumBlock, num)
}

// IsConstantinople returns whether num is either equal to the Constantinople fork block or greater.
func (c *ChainConfig) IsConstantinople(num *big.Int) bool {
	return isBlockForked(c.ConstantinopleBlock, num)
}

// IsMuirGlacier returns whether num is either equal to the Muir Glacier (EIP-2384) fork block or greater.
func (c *ChainConfig) IsMuirGlacier(num *big.Int) bool {
	return isBlockForked(c.MuirGlacierBlock, num)
}

// IsPetersburg returns whether num is either
// - equal to or greater than the PetersburgBlock fork block,
// - OR is nil, and Constantinople is active
func (c *ChainConfig) IsPetersburg(num *big.Int) bool {
	return isBlockForked(c.PetersburgBlock, num) || c.PetersburgBlock == nil && isBlockForked(c.ConstantinopleBlock, num)
}

// IsIstanbul returns whether num is either equal to the Istanbul fork block or greater.
func (c *ChainConfig) IsIstanbul(num *big.Int) bool {
	return isBlockForked(c.IstanbulBlock, num)
}

// IsBerlin returns whether num is either equal to the Berlin fork block or greater.
func (c *ChainConfig) IsBerlin(num *big.Int) bool {
	return isBlockForked(c.BerlinBlock, num)
}

// IsLondon returns whether num is either equal to the London fork block or greater.
func (c *ChainConfig) IsLondon(num *big.Int) bool {
	return isBlockForked(c.LondonBlock, num)
}

// IsTerminalPoWBlock returns whether the given block is the last block of PoW stage.
func (c *ChainConfig) IsTerminalPoWBlock(parentTotalDiff *big.Int, totalDiff *big.Int) bool {
	if c.TerminalTotalDifficulty == nil {
		return false
	}
	return parentTotalDiff.Cmp(c.TerminalTotalDifficulty) < 0 && totalDiff.Cmp(c.TerminalTotalDifficulty) >= 0
}

// IsShanghai returns whether time is either equal to the Shanghai fork time or greater.
func (c *ChainConfig) IsShanghai(time, block *big.Int) bool {
	if c.ShanghaiTime != nil {
		return isTimestampForked(c.ShanghaiTime, time)
	}
	return isBlockForked(c.ShanghaiBlock, block)
}

// IsCancun returns whether num is either equal to the Cancun fork time or greater.
func (c *ChainConfig) IsCancun(time *big.Int) bool {
	return isTimestampForked(c.CancunTime, time)
}

// IsPrague returns whether num is either equal to the Prague fork time or greater.
func (c *ChainConfig) IsPrague(time *big.Int) bool {
	return isTimestampForked(c.PragueTime, time)
}

// CheckCompatible checks whether scheduled fork transitions have been imported
// with a mismatching chain configuration.
func (c *ChainConfig) CheckCompatible(newcfg *ChainConfig, height uint64, time *uint64) *ConfigCompatError {
	var btime *big.Int
	var (
		bhead = new(big.Int).SetUint64(height)
	)
	if time != nil {
		btime = new(big.Int).SetUint64(*time)
	}
	// Iterate checkCompatible to find the lowest conflict.
	var lasterr *ConfigCompatError
	for {
		err := c.checkCompatible(newcfg, bhead, btime)
		if err == nil || (lasterr != nil && err.RewindToBlock == lasterr.RewindToBlock && err.RewindToTime == lasterr.RewindToTime) {
			break
		}
		lasterr = err

		if err.RewindToTime > 0 {
			btime.SetUint64(err.RewindToTime)
		} else {
			bhead.SetUint64(err.RewindToBlock)
		}
	}
	return lasterr
}

// CheckConfigForkOrder checks that we don't "skip" any forks, geth isn't pluggable enough
// to guarantee that forks can be implemented in a different order than on official networks
func (c *ChainConfig) CheckConfigForkOrder() error {
	type fork struct {
		name      string
		block     *big.Int // forks up to - and including the merge - were defined with block numbers
		timestamp *big.Int // forks after the merge are scheduled using timestamps
		optional  bool     // if true, the fork may be nil and next fork is still allowed
	}
	var lastFork fork
	for _, cur := range []fork{
		{name: "homesteadBlock", block: c.HomesteadBlock},
		{name: "daoForkBlock", block: c.DAOForkBlock, optional: true},
		{name: "eip150Block", block: c.EIP150Block},
		{name: "eip155Block", block: c.EIP155Block},
		{name: "eip158Block", block: c.EIP158Block},
		{name: "byzantiumBlock", block: c.ByzantiumBlock},
		{name: "constantinopleBlock", block: c.ConstantinopleBlock},
		{name: "petersburgBlock", block: c.PetersburgBlock},
		{name: "istanbulBlock", block: c.IstanbulBlock},
		{name: "muirGlacierBlock", block: c.MuirGlacierBlock, optional: true},
		{name: "berlinBlock", block: c.BerlinBlock},
		{name: "londonBlock", block: c.LondonBlock},
		{name: "shanghaiTime", timestamp: c.ShanghaiTime},
		{name: "cancunTime", timestamp: c.CancunTime, optional: true},
		{name: "pragueTime", timestamp: c.PragueTime, optional: true},
	} {
		if lastFork.name != "" {
			switch {
			// Non-optional forks must all be present in the chain config up to the last defined fork
			case lastFork.block == nil && lastFork.timestamp == nil && (cur.block != nil || cur.timestamp != nil):
				if cur.block != nil {
					return fmt.Errorf("unsupported fork ordering: %v not enabled, but %v enabled at block %v",
						lastFork.name, cur.name, cur.block)
				} else {
					return fmt.Errorf("unsupported fork ordering: %v not enabled, but %v enabled at timestamp %v",
						lastFork.name, cur.name, cur.timestamp)
				}

			// Fork (whether defined by block or timestamp) must follow the fork definition sequence
			case (lastFork.block != nil && cur.block != nil) || (lastFork.timestamp != nil && cur.timestamp != nil):
				if lastFork.block != nil && lastFork.block.Cmp(cur.block) > 0 {
					return fmt.Errorf("unsupported fork ordering: %v enabled at block %v, but %v enabled at block %v",
						lastFork.name, lastFork.block, cur.name, cur.block)
				} else if lastFork.timestamp != nil && lastFork.timestamp.Cmp(cur.timestamp) > 0 {
					return fmt.Errorf("unsupported fork ordering: %v enabled at timestamp %v, but %v enabled at timestamp %v",
						lastFork.name, lastFork.timestamp, cur.name, cur.timestamp)
				}

				// Timestamp based forks can follow block based ones, but not the other way around
				if lastFork.timestamp != nil && cur.block != nil {
					return fmt.Errorf("unsupported fork ordering: %v used timestamp ordering, but %v reverted to block ordering",
						lastFork.name, cur.name)
				}
			}
		}
		// If it was optional and not set, then ignore it
		if !cur.optional || (cur.block != nil || cur.timestamp != nil) {
			lastFork = cur
		}
	}
	return nil
}

func (c *ChainConfig) checkCompatible(newcfg *ChainConfig, headNumber *big.Int, headTimestamp *big.Int) *ConfigCompatError {
	if isForkBlockIncompatible(c.HomesteadBlock, newcfg.HomesteadBlock, headNumber) {
		return newBlockCompatError("Homestead fork block", c.HomesteadBlock, newcfg.HomesteadBlock)
	}
	if isForkBlockIncompatible(c.DAOForkBlock, newcfg.DAOForkBlock, headNumber) {
		return newBlockCompatError("DAO fork block", c.DAOForkBlock, newcfg.DAOForkBlock)
	}
	if c.IsDAOFork(headNumber) && c.DAOForkSupport != newcfg.DAOForkSupport {
		return newBlockCompatError("DAO fork support flag", c.DAOForkBlock, newcfg.DAOForkBlock)
	}
	if isForkBlockIncompatible(c.EIP150Block, newcfg.EIP150Block, headNumber) {
		return newBlockCompatError("EIP150 fork block", c.EIP150Block, newcfg.EIP150Block)
	}
	if isForkBlockIncompatible(c.EIP155Block, newcfg.EIP155Block, headNumber) {
		return newBlockCompatError("EIP155 fork block", c.EIP155Block, newcfg.EIP155Block)
	}
	if isForkBlockIncompatible(c.EIP158Block, newcfg.EIP158Block, headNumber) {
		return newBlockCompatError("EIP158 fork block", c.EIP158Block, newcfg.EIP158Block)
	}
	if c.IsEIP158(headNumber) && !configBlockEqual(c.ChainID, newcfg.ChainID) {
		return newBlockCompatError("EIP158 chain ID", c.EIP158Block, newcfg.EIP158Block)
	}
	if isForkBlockIncompatible(c.ByzantiumBlock, newcfg.ByzantiumBlock, headNumber) {
		return newBlockCompatError("Byzantium fork block", c.ByzantiumBlock, newcfg.ByzantiumBlock)
	}
	if isForkBlockIncompatible(c.ConstantinopleBlock, newcfg.ConstantinopleBlock, headNumber) {
		return newBlockCompatError("Constantinople fork block", c.ConstantinopleBlock, newcfg.ConstantinopleBlock)
	}
	if isForkBlockIncompatible(c.PetersburgBlock, newcfg.PetersburgBlock, headNumber) {
		// the only case where we allow Petersburg to be set in the past is if it is equal to Constantinople
		// mainly to satisfy fork ordering requirements which state that Petersburg fork be set if Constantinople fork is set
		if isForkBlockIncompatible(c.ConstantinopleBlock, newcfg.PetersburgBlock, headNumber) {
			return newBlockCompatError("Petersburg fork block", c.PetersburgBlock, newcfg.PetersburgBlock)
		}
	}
	if isForkBlockIncompatible(c.IstanbulBlock, newcfg.IstanbulBlock, headNumber) {
		return newBlockCompatError("Istanbul fork block", c.IstanbulBlock, newcfg.IstanbulBlock)
	}
	if isForkBlockIncompatible(c.MuirGlacierBlock, newcfg.MuirGlacierBlock, headNumber) {
		return newBlockCompatError("Muir Glacier fork block", c.MuirGlacierBlock, newcfg.MuirGlacierBlock)
	}
	if isForkBlockIncompatible(c.BerlinBlock, newcfg.BerlinBlock, headNumber) {
		return newBlockCompatError("Berlin fork block", c.BerlinBlock, newcfg.BerlinBlock)
	}
	if isForkBlockIncompatible(c.LondonBlock, newcfg.LondonBlock, headNumber) {
		return newBlockCompatError("London fork block", c.LondonBlock, newcfg.LondonBlock)
	}
	if isForkTimestampIncompatible(c.ShanghaiTime, newcfg.ShanghaiTime, headTimestamp) {
		return newTimestampCompatError("Shanghai fork timestamp", c.ShanghaiTime, newcfg.ShanghaiTime)
	}
	if isForkTimestampIncompatible(c.CancunTime, newcfg.CancunTime, headTimestamp) {
		return newTimestampCompatError("Cancun fork timestamp", c.CancunTime, newcfg.CancunTime)
	}
	if isForkTimestampIncompatible(c.PragueTime, newcfg.PragueTime, headTimestamp) {
		return newTimestampCompatError("Prague fork timestamp", c.PragueTime, newcfg.PragueTime)
	}
	return nil
}

// BaseFeeChangeDenominator bounds the amount the base fee can change between blocks.
func (c *ChainConfig) BaseFeeChangeDenominator() uint64 {
	return BaseFeeChangeDenominator
}

// ElasticityMultiplier bounds the maximum gas limit an EIP-1559 block may have.
func (c *ChainConfig) ElasticityMultiplier() uint64 {
	return ElasticityMultiplier
}

// isForkBlockIncompatible returns true if a fork scheduled at block s1 cannot be
// rescheduled to block s2 because head is already past the fork.
func isForkBlockIncompatible(s1, s2, head *big.Int) bool {
	return (isBlockForked(s1, head) || isBlockForked(s2, head)) && !configBlockEqual(s1, s2)
}

// isBlockForked returns whether a fork scheduled at block s is active at the
// given head block. Whilst this method is the same as isTimestampForked, they
// are explicitly separate for clearer reading.
func isBlockForked(s, head *big.Int) bool {
	if s == nil || head == nil {
		return false
	}
	return s.Cmp(head) <= 0
}

func configBlockEqual(x, y *big.Int) bool {
	if x == nil {
		return y == nil
	}
	if y == nil {
		return x == nil
	}
	return x.Cmp(y) == 0
}

// isForkTimestampIncompatible returns true if a fork scheduled at timestamp s1
// cannot be rescheduled to timestamp s2 because head is already past the fork.
func isForkTimestampIncompatible(s1, s2, head *big.Int) bool {
	return (isTimestampForked(s1, head) || isTimestampForked(s2, head)) && !configTimestampEqual(s1, s2)
}

// isTimestampForked returns whether a fork scheduled at timestamp s is active
// at the given head timestamp. Whilst this method is the same as isBlockForked,
// they are explicitly separate for clearer reading.
func isTimestampForked(s, head *big.Int) bool {
	if s == nil || head == nil {
		return false
	}
	return s.Cmp(head) <= 0
}

func configTimestampEqual(x, y *big.Int) bool {
	if x == nil {
		return y == nil
	}
	if y == nil {
		return x == nil
	}
	return x.Cmp(y) == 0
}

// ConfigCompatError is raised if the locally-stored blockchain is initialised with a
// ChainConfig that would alter the past.
type ConfigCompatError struct {
	What string

	// block numbers of the stored and new configurations if block based forking
	StoredBlock, NewBlock *big.Int

	// timestamps of the stored and new configurations if time based forking
	StoredTime, NewTime *big.Int

	// the block number to which the local chain must be rewound to correct the error
	RewindToBlock uint64

	// the timestamp to which the local chain must be rewound to correct the error
	RewindToTime uint64
}

func newBlockCompatError(what string, storedblock, newblock *big.Int) *ConfigCompatError {
	var rew *big.Int
	switch {
	case storedblock == nil:
		rew = newblock
	case newblock == nil || storedblock.Cmp(newblock) < 0:
		rew = storedblock
	default:
		rew = newblock
	}
	err := &ConfigCompatError{
		What:          what,
		StoredBlock:   storedblock,
		NewBlock:      newblock,
		RewindToBlock: 0,
	}
	if rew != nil && rew.Sign() > 0 {
		err.RewindToBlock = rew.Uint64() - 1
	}
	return err
}

func newTimestampCompatError(what string, storedtime, newtime *big.Int) *ConfigCompatError {
	var rew *big.Int
	switch {
	case storedtime == nil:
		rew = newtime
	case newtime == nil || storedtime.Cmp(newtime) < 0:
		rew = storedtime
	default:
		rew = newtime
	}
	err := &ConfigCompatError{
		What:         what,
		StoredTime:   storedtime,
		NewTime:      newtime,
		RewindToTime: 0,
	}
	if rew != nil && rew.Sign() > 0 {
		err.RewindToTime = rew.Uint64() - 1
	}
	return err
}

func (err *ConfigCompatError) Error() string {
	if err.StoredBlock != nil {
		return fmt.Sprintf("mismatching %s in database (have block %d, want block %d, rewindto block %d)", err.What, err.StoredBlock, err.NewBlock, err.RewindToBlock)
	}
	return fmt.Sprintf("mismatching %s in database (have timestamp %d, want timestamp %d, rewindto timestamp %d)", err.What, err.StoredTime, err.NewTime, err.RewindToTime)
}

// Rules wraps ChainConfig and is merely syntactic sugar or can be used for functions
// that do not have or require information about the block.
//
// Rules is a one time interface meaning that it shouldn't be used in between transition
// phases.
type Rules struct {
	ChainID                                                 *big.Int
	IsHomestead, IsEIP150, IsEIP155, IsEIP158               bool
	IsByzantium, IsConstantinople, IsPetersburg, IsIstanbul bool
	IsBerlin, IsLondon                                      bool
	IsMerge, IsShanghai, IsCancun, isPrague                 bool
}

// Rules ensures c's ChainID is not nil.
func (c *ChainConfig) Rules(num *big.Int, isMerge bool, timestamp *big.Int) Rules {
	chainID := c.ChainID
	if chainID == nil {
		chainID = new(big.Int)
	}
	return Rules{
		ChainID:          new(big.Int).Set(chainID),
		IsHomestead:      c.IsHomestead(num),
		IsEIP150:         c.IsEIP150(num),
		IsEIP155:         c.IsEIP155(num),
		IsEIP158:         c.IsEIP158(num),
		IsByzantium:      c.IsByzantium(num),
		IsConstantinople: c.IsConstantinople(num),
		IsPetersburg:     c.IsPetersburg(num),
		IsIstanbul:       c.IsIstanbul(num),
		IsBerlin:         c.IsBerlin(num),
		IsLondon:         c.IsLondon(num),
		IsMerge:          isMerge,
<<<<<<< HEAD
		IsShanghai:       c.IsShanghai(timestamp),
		IsCancun:         c.IsCancun(timestamp),
=======
		IsShanghai:       c.IsShanghai(timestamp, num),
		isCancun:         c.IsCancun(timestamp),
>>>>>>> 0a701c10
		isPrague:         c.IsPrague(timestamp),
	}
}<|MERGE_RESOLUTION|>--- conflicted
+++ resolved
@@ -800,13 +800,8 @@
 		IsBerlin:         c.IsBerlin(num),
 		IsLondon:         c.IsLondon(num),
 		IsMerge:          isMerge,
-<<<<<<< HEAD
-		IsShanghai:       c.IsShanghai(timestamp),
-		IsCancun:         c.IsCancun(timestamp),
-=======
 		IsShanghai:       c.IsShanghai(timestamp, num),
 		isCancun:         c.IsCancun(timestamp),
->>>>>>> 0a701c10
 		isPrague:         c.IsPrague(timestamp),
 	}
 }