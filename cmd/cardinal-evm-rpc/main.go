package main

import (
	"math/big"
	"net"
	_ "net/http/pprof"
	"net/http"
	"flag"
	"fmt"
	log "github.com/inconshreveable/log15"
	"github.com/openrelayxyz/cardinal-evm/api"
	"github.com/openrelayxyz/cardinal-evm/params"
	"github.com/openrelayxyz/cardinal-evm/txemitter"
	"github.com/openrelayxyz/cardinal-evm/vm"
	"github.com/openrelayxyz/cardinal-evm/streams"
	"github.com/openrelayxyz/cardinal-types/metrics"
	"github.com/openrelayxyz/cardinal-rpc/transports"
	"github.com/openrelayxyz/cardinal-streams/delivery"
	"github.com/openrelayxyz/cardinal-storage/resolver"
	"github.com/savaki/cloudmetrics"
	"github.com/pubnub/go-metrics-statsd"
	"strconv"
	"time"
	"os"
)

func main() {
	resumptionTime := flag.Int64("resumption.ts", -1, "Resume from a timestamp instead of the offset committed to the database")
	blockRollback := flag.Int64("block.rollback", 0, "Rollback to block N before syncing. If N < 0, rolls back from head before starting or syncing.")
	exitWhenSynced := flag.Bool("exitwhensynced", false, "Automatically shutdown after syncing is complete")
	shanghaiTime := flag.Int64("shanghai.time", -1, "Override shanghai hardfork time")
	debug := flag.Bool("debug", false, "Enable debug APIs")

	flag.CommandLine.Parse(os.Args[1:])
	cfg, err := LoadConfig(flag.CommandLine.Args()[0])
	if err != nil {
		log.Error("Error parsing config", "err", err)
		os.Exit(1)
	}

	var logLvl log.Lvl
	switch cfg.LogLevel {
	case 1:
		logLvl = log.LvlDebug
	case 2:
		logLvl = log.LvlInfo
	case 3:
		logLvl = log.LvlWarn
	case 4:
		logLvl = log.LvlError
	case 5:
		logLvl = log.LvlCrit
	default:
		logLvl = log.LvlInfo
	}
	log.Root().SetHandler(log.LvlFilterHandler(logLvl, log.Root().GetHandler()))

	if len(cfg.Brokers) == 0 {
		log.Error("No brokers specified")
		os.Exit(1)
	}

	// TODO: Once Cardinal streams supports it, pass multiple brokers into the stream
	broker := cfg.Brokers[0]

	heightCh := make(chan int64, 1024)

	tm := transports.NewTransportManager(cfg.Concurrency)
	if cfg.HttpPort != 0 {
		tm.AddHTTPServer(cfg.HttpPort)
	}
<<<<<<< HEAD
	s, err := resolver.ResolveStorage(cfg.DataDir, cfg.ReorgThreshold, cfg.whitelist)
=======
	if cfg.BlockWaitTime > 0 {
		tm.SetBlockWaitDuration(time.Duration(cfg.BlockWaitTime) * time.Millisecond)
	}
	tm.RegisterHeightFeed(heightCh)
	db, err := badgerdb.New(cfg.DataDir)
	if err != nil {
		log.Error("Error opening badgerdb", "error", err)
	}
	s, err := current.Open(db, cfg.ReorgThreshold, cfg.whitelist)
>>>>>>> b68e9b78
	if err != nil {
		log.Error("Error opening current storage", "error", err, "datadir", cfg.DataDir)
		os.Exit(1)
	}
	if *blockRollback < 0 {
		_, n, _, _ := s.LatestBlock()
		*blockRollback = int64(n) + *blockRollback
	}
	if *blockRollback != 0 {
		if err := s.Rollback(uint64(*blockRollback)); err != nil {
			log.Error("Rollback error", "err", err)
			s.Close()
			db.Close()
			os.Exit(1)
		}
	}
	chaincfg, ok := params.ChainLookup[cfg.Chainid]
	if !ok {
		log.Error("Unsupported chainid", "chain", cfg.Chainid)
		s.Close()
		db.Close()
		os.Exit(1)
	}
	if *shanghaiTime >= 0 {
		chaincfg.ShanghaiTime = big.NewInt(*shanghaiTime)
	}
	sm, err := streams.NewStreamManager(
		cfg.brokers,
		cfg.ReorgThreshold,
		cfg.Chainid,
		s,
		cfg.whitelist,
		*resumptionTime,
		heightCh,
	)
	if err != nil {
		log.Error("Error connecting streams", "err", err)
		os.Exit(1)
	}
	mgr := vm.NewEVMManager(s, cfg.Chainid, vm.Config{}, chaincfg)
	tm.Register("eth", api.NewETHAPI(s, mgr, cfg.Chainid))
	tm.Register("ethercattle", api.NewEtherCattleBlockChainAPI(mgr))
	tm.Register("web3", &api.Web3API{})
	tm.Register("net", &api.NetAPI{chaincfg.NetworkID})
	if broker.URL != "" && cfg.TransactionTopic != "" {
		emitter, err := txemitter.NewKafkaTransactionProducerFromURLs(broker.URL, cfg.TransactionTopic)
		if err != nil {
			log.Error("Error setting up transaction producer", "error", err, "broker", broker.URL, "topic", cfg.TransactionTopic)
			os.Exit(1)
		}
		tm.Register("eth", api.NewPublicTransactionPoolAPI(emitter, mgr))
	}
	if *debug {
		go func() {
			http.ListenAndServe("localhost:6060", nil)
		}()
		tm.Register("debug", sm.API())
		tm.Register("debug", api.NewDebugAPI(s, mgr, cfg.Chainid))
		tm.Register("debug", &metrics.MetricsAPI{})
	}
	log.Debug("Starting stream")
	if err := sm.Start(); err != nil {
		log.Error("Error starting stream", "error", err)
		os.Exit(1)
	}
	log.Debug("Waiting for stream to be ready")
	<-sm.Ready()
	log.Debug("Stream ready")
	if *exitWhenSynced {
		log.Info("--exitwhensynced set: shutting down")
		sm.Close()
		s.Vacuum(cfg.RollbackThreshold, time.Duration(cfg.VacuumTime) * time.Second)
		s.Close()
		if sm.Processed() == 0 {
			log.Info("Shutting down without processing any messages.")
			os.Exit(3)
		}
		os.Exit(0)
	}
	metrics.Clear()
	delivery.Ready()

	if cfg.Statsd != nil && cfg.Statsd.Port != "" {
		addr := "127.0.0.1:" + cfg.Statsd.Port
		if cfg.Statsd.Address != "" {
			addr = fmt.Sprintf("%v:%v", cfg.Statsd.Address, cfg.Statsd.Port)
		}
		udpAddr, err := net.ResolveUDPAddr("udp", addr)
		if err != nil {
			log.Error("Invalid Address. Statsd will not be configured.", "error", err.Error())
		} else {
			interval := time.Duration(cfg.Statsd.Interval) * time.Second
			if cfg.Statsd.Interval == 0 {
				interval = time.Second
			}
			prefix := cfg.Statsd.Prefix
			if prefix == "" {
				prefix = "cardinal.evm"
			}
			go statsd.StatsD(
				metrics.MajorRegistry,
				interval,
				prefix,
				udpAddr,
			)
			if cfg.Statsd.Minor {
				go statsd.StatsD(
					metrics.MinorRegistry,
					interval,
					prefix,
					udpAddr,
				)
			}
		}
	}
	if cfg.CloudWatch != nil {
		namespace := cfg.CloudWatch.Namespace
		if namespace == "" {
			namespace = "Cardinal"
		}
		dimensions := []string{}
		for k, v := range cfg.CloudWatch.Dimensions {
			dimensions = append(dimensions, k, v)
		}
		if len(dimensions) == 0 {
			dimensions = append(dimensions, "chainid", strconv.Itoa(int(cfg.Chainid)))
		}
		cwcfg := []func(*cloudmetrics.Publisher){
			cloudmetrics.Dimensions(dimensions...),
		}
		if cfg.CloudWatch.Interval > 0 {
			cwcfg = append(cwcfg, cloudmetrics.Interval(time.Duration(cfg.CloudWatch.Interval) * time.Second))
		}
		if len(cfg.CloudWatch.Percentiles) > 0 {
			cwcfg = append(cwcfg, cloudmetrics.Percentiles(cfg.CloudWatch.Percentiles))
		}
		go cloudmetrics.Publish(metrics.MajorRegistry,
			namespace,
			cwcfg...
		)
		if cfg.CloudWatch.Minor {
			go cloudmetrics.Publish(metrics.MinorRegistry,
				namespace,
				cwcfg...
			)
		}
	}

	tm.RegisterHealthCheck(cfg.HealthChecks)
	tm.RegisterHealthCheck(sm)
	cfg.HealthChecks.Start(tm.Caller())
	if err := tm.Run(cfg.HealthCheckPort); err != nil {
		log.Error("Critical Error. Shutting down.", "error", err)
		sm.Close()
		s.Close()
		os.Exit(1)
	}
	tm.Stop()
	sm.Close()
	s.Close()
}<|MERGE_RESOLUTION|>--- conflicted
+++ resolved
@@ -69,19 +69,11 @@
 	if cfg.HttpPort != 0 {
 		tm.AddHTTPServer(cfg.HttpPort)
 	}
-<<<<<<< HEAD
-	s, err := resolver.ResolveStorage(cfg.DataDir, cfg.ReorgThreshold, cfg.whitelist)
-=======
 	if cfg.BlockWaitTime > 0 {
 		tm.SetBlockWaitDuration(time.Duration(cfg.BlockWaitTime) * time.Millisecond)
 	}
 	tm.RegisterHeightFeed(heightCh)
-	db, err := badgerdb.New(cfg.DataDir)
-	if err != nil {
-		log.Error("Error opening badgerdb", "error", err)
-	}
-	s, err := current.Open(db, cfg.ReorgThreshold, cfg.whitelist)
->>>>>>> b68e9b78
+	s, err := resolver.ResolveStorage(cfg.DataDir, cfg.ReorgThreshold, cfg.whitelist)
 	if err != nil {
 		log.Error("Error opening current storage", "error", err, "datadir", cfg.DataDir)
 		os.Exit(1)
@@ -94,7 +86,6 @@
 		if err := s.Rollback(uint64(*blockRollback)); err != nil {
 			log.Error("Rollback error", "err", err)
 			s.Close()
-			db.Close()
 			os.Exit(1)
 		}
 	}
@@ -102,7 +93,6 @@
 	if !ok {
 		log.Error("Unsupported chainid", "chain", cfg.Chainid)
 		s.Close()
-		db.Close()
 		os.Exit(1)
 	}
 	if *shanghaiTime >= 0 {
