package main

import (
	"math/big"
	"net"
	_ "net/http/pprof"
	"net/http"
	"flag"
	"fmt"
	log "github.com/inconshreveable/log15"
	"github.com/openrelayxyz/cardinal-evm/api"
	"github.com/openrelayxyz/cardinal-evm/params"
	"github.com/openrelayxyz/cardinal-evm/txemitter"
	"github.com/openrelayxyz/cardinal-evm/vm"
	"github.com/openrelayxyz/cardinal-evm/streams"
	"github.com/openrelayxyz/cardinal-types/metrics"
	"github.com/openrelayxyz/cardinal-rpc/transports"
	"github.com/openrelayxyz/cardinal-streams/delivery"
	"github.com/openrelayxyz/cardinal-storage/resolver"
	"github.com/savaki/cloudmetrics"
	"github.com/pubnub/go-metrics-statsd"
	"strconv"
	"time"
	"os"
)

func main() {
	resumptionTime := flag.Int64("resumption.ts", -1, "Resume from a timestamp instead of the offset committed to the database")
	blockRollback := flag.Int64("block.rollback", 0, "Rollback to block N before syncing. If N < 0, rolls back from head before starting or syncing.")
	exitWhenSynced := flag.Bool("exitwhensynced", false, "Automatically shutdown after syncing is complete")
<<<<<<< HEAD
	initArchive := flag.Bool("init.archive", false, "When initializing from genesis, should this be an archival database?")
	genesisJson := flag.String("init.genesis", "", "File containing genesis block JSON for database initialization")
	shanghaiTime := flag.Int64("shanghai.time", -1, "Override shanghai hardfork time")
=======
	shanghaiBlock := flag.Int64("shanghai.block", -1, "Override shanghai hardfork time")
>>>>>>> e394f8a3
	debug := flag.Bool("debug", false, "Enable debug APIs")

	flag.CommandLine.Parse(os.Args[1:])
	cfg, err := LoadConfig(flag.CommandLine.Args()[0])
	if err != nil {
		log.Error("Error parsing config", "err", err)
		os.Exit(1)
	}

	var logLvl log.Lvl
	switch cfg.LogLevel {
	case 1:
		logLvl = log.LvlDebug
	case 2:
		logLvl = log.LvlInfo
	case 3:
		logLvl = log.LvlWarn
	case 4:
		logLvl = log.LvlError
	case 5:
		logLvl = log.LvlCrit
	default:
		logLvl = log.LvlInfo
	}
	log.Root().SetHandler(log.LvlFilterHandler(logLvl, log.Root().GetHandler()))

	if len(cfg.Brokers) == 0 {
		log.Error("No brokers specified")
		os.Exit(1)
	}

	if *genesisJson != "" {
		if err := genesisInit(cfg.DataDir, *genesisJson, *initArchive); err != nil {
			log.Error("Error initializing", "err", err)
			os.Exit(1)
		}
		log.Info("Initialization completed")
	}

	// TODO: Once Cardinal streams supports it, pass multiple brokers into the stream
	broker := cfg.Brokers[0]

	heightCh := make(chan int64, 1024)

	tm := transports.NewTransportManager(cfg.Concurrency)
	if cfg.HttpPort != 0 {
		tm.AddHTTPServer(cfg.HttpPort)
	}
	if cfg.BlockWaitTime > 0 {
		tm.SetBlockWaitDuration(time.Duration(cfg.BlockWaitTime) * time.Millisecond)
	}
	tm.RegisterHeightFeed(heightCh)
	s, err := resolver.ResolveStorage(cfg.DataDir, cfg.ReorgThreshold, cfg.whitelist)
	if err != nil {
		log.Error("Error opening current storage", "error", err, "datadir", cfg.DataDir)
		os.Exit(1)
	}
	if *blockRollback < 0 {
		_, n, _, _ := s.LatestBlock()
		*blockRollback = int64(n) + *blockRollback
	}
	if *blockRollback != 0 {
		if err := s.Rollback(uint64(*blockRollback)); err != nil {
			log.Error("Rollback error", "err", err)
			s.Close()
			os.Exit(1)
		}
	}
	chaincfg, ok := params.ChainLookup[cfg.Chainid]
	if !ok {
		log.Error("Unsupported chainid", "chain", cfg.Chainid)
		s.Close()
		os.Exit(1)
	}
	if *shanghaiBlock >= 0 {
		chaincfg.ShanghaiBlock = big.NewInt(*shanghaiBlock)
	}
	sm, err := streams.NewStreamManager(
		cfg.brokers,
		cfg.ReorgThreshold,
		cfg.Chainid,
		s,
		cfg.whitelist,
		*resumptionTime,
		heightCh,
	)
	if err != nil {
		log.Error("Error connecting streams", "err", err)
		os.Exit(1)
	}
	mgr := vm.NewEVMManager(s, cfg.Chainid, vm.Config{}, chaincfg)
	tm.Register("eth", api.NewETHAPI(s, mgr, cfg.Chainid, cfg.GasLimitOpts.RPCGasLimit()))
	tm.Register("ethercattle", api.NewEtherCattleBlockChainAPI(mgr, cfg.GasLimitOpts.RPCGasLimit()))
	tm.Register("web3", &api.Web3API{})
	tm.Register("net", &api.NetAPI{chaincfg.NetworkID})
	if broker.URL != "" && cfg.TransactionTopic != "" {
		emitter, err := txemitter.NewKafkaTransactionProducerFromURLs(broker.URL, cfg.TransactionTopic)
		if err != nil {
			log.Error("Error setting up transaction producer", "error", err, "broker", broker.URL, "topic", cfg.TransactionTopic)
			os.Exit(1)
		}
		tm.Register("eth", api.NewPublicTransactionPoolAPI(emitter, mgr))
	}
	if *debug {
		go func() {
			http.ListenAndServe("localhost:6060", nil)
		}()
		tm.Register("debug", sm.API())
		tm.Register("debug", api.NewDebugAPI(s, mgr, cfg.Chainid))
		tm.Register("debug", &metrics.MetricsAPI{})
	}
	log.Debug("Starting stream")
	if err := sm.Start(); err != nil {
		log.Error("Error starting stream", "error", err)
		os.Exit(1)
	}
	log.Debug("Waiting for stream to be ready")
	<-sm.Ready()
	log.Debug("Stream ready")
	if *exitWhenSynced {
		log.Info("--exitwhensynced set: shutting down")
		sm.Close()
		s.Vacuum(cfg.RollbackThreshold, time.Duration(cfg.VacuumTime) * time.Second)
		s.Close()
		if sm.Processed() == 0 {
			log.Info("Shutting down without processing any messages.")
			os.Exit(3)
		}
		os.Exit(0)
	}
	metrics.Clear()
	delivery.Ready()

	if cfg.Statsd != nil && cfg.Statsd.Port != "" {
		addr := "127.0.0.1:" + cfg.Statsd.Port
		if cfg.Statsd.Address != "" {
			addr = fmt.Sprintf("%v:%v", cfg.Statsd.Address, cfg.Statsd.Port)
		}
		udpAddr, err := net.ResolveUDPAddr("udp", addr)
		if err != nil {
			log.Error("Invalid Address. Statsd will not be configured.", "error", err.Error())
		} else {
			interval := time.Duration(cfg.Statsd.Interval) * time.Second
			if cfg.Statsd.Interval == 0 {
				interval = time.Second
			}
			prefix := cfg.Statsd.Prefix
			if prefix == "" {
				prefix = "cardinal.evm"
			}
			go statsd.StatsD(
				metrics.MajorRegistry,
				interval,
				prefix,
				udpAddr,
			)
			if cfg.Statsd.Minor {
				go statsd.StatsD(
					metrics.MinorRegistry,
					interval,
					prefix,
					udpAddr,
				)
			}
		}
	}
	if cfg.CloudWatch != nil {
		namespace := cfg.CloudWatch.Namespace
		if namespace == "" {
			namespace = "Cardinal"
		}
		dimensions := []string{}
		for k, v := range cfg.CloudWatch.Dimensions {
			dimensions = append(dimensions, k, v)
		}
		if len(dimensions) == 0 {
			dimensions = append(dimensions, "chainid", strconv.Itoa(int(cfg.Chainid)))
		}
		cwcfg := []func(*cloudmetrics.Publisher){
			cloudmetrics.Dimensions(dimensions...),
		}
		if cfg.CloudWatch.Interval > 0 {
			cwcfg = append(cwcfg, cloudmetrics.Interval(time.Duration(cfg.CloudWatch.Interval) * time.Second))
		}
		if len(cfg.CloudWatch.Percentiles) > 0 {
			cwcfg = append(cwcfg, cloudmetrics.Percentiles(cfg.CloudWatch.Percentiles))
		}
		go cloudmetrics.Publish(metrics.MajorRegistry,
			namespace,
			cwcfg...
		)
		if cfg.CloudWatch.Minor {
			go cloudmetrics.Publish(metrics.MinorRegistry,
				namespace,
				cwcfg...
			)
		}
	}

	tm.RegisterHealthCheck(cfg.HealthChecks)
	tm.RegisterHealthCheck(sm)
	cfg.HealthChecks.Start(tm.Caller())
	if err := tm.Run(cfg.HealthCheckPort); err != nil {
		log.Error("Critical Error. Shutting down.", "error", err)
		sm.Close()
		s.Close()
		os.Exit(1)
	}
	tm.Stop()
	sm.Close()
	s.Close()
}<|MERGE_RESOLUTION|>--- conflicted
+++ resolved
@@ -28,13 +28,9 @@
 	resumptionTime := flag.Int64("resumption.ts", -1, "Resume from a timestamp instead of the offset committed to the database")
 	blockRollback := flag.Int64("block.rollback", 0, "Rollback to block N before syncing. If N < 0, rolls back from head before starting or syncing.")
 	exitWhenSynced := flag.Bool("exitwhensynced", false, "Automatically shutdown after syncing is complete")
-<<<<<<< HEAD
 	initArchive := flag.Bool("init.archive", false, "When initializing from genesis, should this be an archival database?")
 	genesisJson := flag.String("init.genesis", "", "File containing genesis block JSON for database initialization")
-	shanghaiTime := flag.Int64("shanghai.time", -1, "Override shanghai hardfork time")
-=======
 	shanghaiBlock := flag.Int64("shanghai.block", -1, "Override shanghai hardfork time")
->>>>>>> e394f8a3
 	debug := flag.Bool("debug", false, "Enable debug APIs")
 
 	flag.CommandLine.Parse(os.Args[1:])
