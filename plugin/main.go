--- conflicted
+++ resolved
@@ -61,9 +61,7 @@
 	log = logger
 	log.Info("Cardinal EVM plugin initializing")
 	pendingReorgs = make(map[core.Hash]func())
-<<<<<<< HEAD
 	pluginLoader = loader
-=======
 	fnList := loader.Lookup("BlockUpdatesByNumber", func(item interface{}) bool {
 		_, ok := item.(func(number int64) (*types.Block, *big.Int, types.Receipts, map[core.Hash]struct{}, map[core.Hash][]byte, map[core.Hash]map[core.Hash][]byte, map[core.Hash][]byte, error))
 		log.Info("Found BlockUpdates hook", "matches", ok)
@@ -72,7 +70,6 @@
 	if len(fnList) > 0 {
 		blockUpdatesByNumber = fnList[0].(func(number int64) (*types.Block, *big.Int, types.Receipts, map[core.Hash]struct{}, map[core.Hash][]byte, map[core.Hash]map[core.Hash][]byte, map[core.Hash][]byte, error))
 	}
->>>>>>> 69ca92cc
 }
 
 func strPtr(x string) *string {
@@ -402,7 +399,6 @@
 			return
 		}
 	}
-<<<<<<< HEAD
 	if err := producer.SendBatch(ctypes.BigToHash(block.Number()), []string{}, batchUpdates); err != nil {
 		log.Error("Failed to send state batch", "block", hash, "err", err)
 		return
@@ -466,6 +462,4 @@
 			Public:		true,
 		},
 	}
-=======
->>>>>>> 69ca92cc
 }