// Copyright 2015 The go-ethereum Authors
// This file is part of the go-ethereum library.
//
// The go-ethereum library is free software: you can redistribute it and/or modify
// it under the terms of the GNU Lesser General Public License as published by
// the Free Software Foundation, either version 3 of the License, or
// (at your option) any later version.
//
// The go-ethereum library is distributed in the hope that it will be useful,
// but WITHOUT ANY WARRANTY; without even the implied warranty of
// MERCHANTABILITY or FITNESS FOR A PARTICULAR PURPOSE. See the
// GNU Lesser General Public License for more details.
//
// You should have received a copy of the GNU Lesser General Public License
// along with the go-ethereum library. If not, see <http://www.gnu.org/licenses/>.

package api

import (
	"context"
	"errors"
	"fmt"
	"math/big"
	// "strings"
	"time"

	"github.com/openrelayxyz/cardinal-evm/abi"
	"github.com/openrelayxyz/cardinal-evm/common"
	"github.com/openrelayxyz/cardinal-evm/common/math"
	"github.com/openrelayxyz/cardinal-evm/crypto"
	"github.com/openrelayxyz/cardinal-evm/params"
	"github.com/openrelayxyz/cardinal-evm/state"
	"github.com/openrelayxyz/cardinal-evm/types"
	"github.com/openrelayxyz/cardinal-evm/vm"
	"github.com/openrelayxyz/cardinal-rpc"
	"github.com/openrelayxyz/cardinal-storage"
	ctypes "github.com/openrelayxyz/cardinal-types"
	"github.com/openrelayxyz/cardinal-types/hexutil"
	log "github.com/inconshreveable/log15"
	"github.com/hashicorp/golang-lru"
)

type RPCGasLimit func(*types.Header) uint64

// PublicBlockChainAPI provides an API to access the Ethereum blockchain.
// It offers only methods that operate on public data that is freely available to anyone.
type PublicBlockChainAPI struct {
	storage storage.Storage
	evmmgr  *vm.EVMManager
	chainid int64
	gasLimit RPCGasLimit
}

// NewPublicBlockChainAPI creates a new Ethereum blockchain API.
func NewETHAPI(s storage.Storage, evmmgr *vm.EVMManager, chainid int64, gasLimit RPCGasLimit) *PublicBlockChainAPI {
	return &PublicBlockChainAPI{storage: s, evmmgr: evmmgr, chainid: chainid, gasLimit: gasLimit}
}

// ChainId is the EIP-155 replay-protection chain id for the current ethereum chain config.
func (api *PublicBlockChainAPI) ChainId() *hexutil.Big {
	return (*hexutil.Big)(new(big.Int).SetInt64(api.chainid))
}

// BlockNumber returns the block number of the chain head.
func (api *PublicBlockChainAPI) BlockNumber(ctx *rpc.CallContext) (hexutil.Uint64, error) {
	var result hexutil.Uint64
	if err := api.evmmgr.View(ctx, func(num uint64) {
		result = hexutil.Uint64(num)
	}); err != nil {
		return hexutil.Uint64(0), err
	}
	return result, nil
}

// GetBalance returns the amount of wei for the given address in the state of the
// given block number. The rpc.LatestBlockNumber and rpc.PendingBlockNumber meta
// block numbers are also allowed.
func (s *PublicBlockChainAPI) GetBalance(ctx *rpc.CallContext, address common.Address, blockNrOrHash vm.BlockNumberOrHash) (*hexutil.Big, error) {
	var result *hexutil.Big
	err := s.evmmgr.View(blockNrOrHash, ctx, func(statedb state.StateDB) {
		result = (*hexutil.Big)(statedb.GetBalance(address))
	})
	if err != nil {
		switch err.(type) {
		case codedError:
		default:
			err = evmError{err}
		}
	}
	return result, err
}

// GetCode returns the code stored at the given address in the state for the given block number.
func (s *PublicBlockChainAPI) GetCode(ctx *rpc.CallContext, address common.Address, blockNrOrHash vm.BlockNumberOrHash) (interface{}, error) {
	var result hexutil.Bytes
	err := s.evmmgr.View(blockNrOrHash, ctx, func(statedb state.StateDB) {
		result = hexutil.Bytes(statedb.GetCode(address))
	})
	if err != nil {
		switch err.(type) {
		case codedError:
		default:
			err = evmError{err}
		}
	}
	return result, err
}

// GetStorageAt returns the storage from the state at the given address, key and
// block number. The rpc.LatestBlockNumber and rpc.PendingBlockNumber meta block
// numbers are also allowed.
func (s *PublicBlockChainAPI) GetStorageAt(ctx *rpc.CallContext, address common.Address, key string, blockNrOrHash vm.BlockNumberOrHash) (interface{}, error) {
	var result hexutil.Bytes
	err := s.evmmgr.View(blockNrOrHash, ctx, func(statedb state.StateDB) {
		result = hexutil.Bytes(statedb.GetState(address, ctypes.HexToHash(key)).Bytes())
	})
	if err != nil {
		switch err.(type) {
		case codedError:
		default:
			err = evmError{err}
		}
	}
	return result, err
}

// OverrideAccount indicates the overriding fields of account during the execution
// of a message call.
// Note, state and stateDiff can't be specified at the same time. If state is
// set, message execution will only use the data in the given state. Otherwise
// if statDiff is set, all diff will be applied first and then execute the call
// message.
type OverrideAccount struct {
	Nonce     *hexutil.Uint64              `json:"nonce"`
	Code      *hexutil.Bytes               `json:"code"`
	Balance   **hexutil.Big                `json:"balance"`
	State     *map[ctypes.Hash]ctypes.Hash `json:"state"`
	StateDiff *map[ctypes.Hash]ctypes.Hash `json:"stateDiff"`
}

type PreviousState struct {
	state  state.StateDB
	header *types.Header
}

func (prevState *PreviousState) copy() *PreviousState {
	if prevState == nil {
		return nil
	}
	state := prevState.state
	if state != nil {
		state = state.Copy()
	}
	return &PreviousState{
		state:  state,
		header: prevState.header,
	}
}

// StateOverride is the collection of overridden accounts.
type StateOverride map[common.Address]OverrideAccount

// Apply overrides the fields of specified accounts into the given state.
func (diff *StateOverride) Apply(state state.StateDB) error {
	if diff == nil {
		return nil
	}
	for addr, account := range *diff {
		// Override account nonce.
		if account.Nonce != nil {
			state.SetNonce(addr, uint64(*account.Nonce))
		}
		// Override account(contract) code.
		if account.Code != nil {
			state.SetCode(addr, *account.Code)
		}
		// Override account balance.
		if account.Balance != nil {
			state.SetBalance(addr, (*big.Int)(*account.Balance))
		}
		if account.State != nil && account.StateDiff != nil {
			return fmt.Errorf("account %s has both 'state' and 'stateDiff'", addr.Hex())
		}
		// Replace entire state if caller requires.
		if account.State != nil {
			state.SetStorage(addr, *account.State)
		}
		// Apply state diff into specified accounts.
		if account.StateDiff != nil {
			for key, value := range *account.StateDiff {
				state.SetState(addr, key, value)
			}
		}
	}
	return nil
}

func DoCall(cctx *rpc.CallContext, getEVM func(state.StateDB, *vm.Config, common.Address, *big.Int) *vm.EVM, args TransactionArgs, prevState *PreviousState, blockNrOrHash vm.BlockNumberOrHash, overrides *StateOverride, timeout time.Duration, globalGasCap uint64, vmcfg *vm.Config) (*ExecutionResult, *PreviousState, error) {
	defer func(start time.Time) { log.Debug("Executing EVM call finished", "runtime", time.Since(start)) }(time.Now())
	if prevState == nil || prevState.header == nil || prevState.state == nil {
		return nil, nil, fmt.Errorf("both header and state must be set")
	}
	if err := overrides.Apply(prevState.state); err != nil {
		return nil, nil, err
	}
	// Setup context so it may be cancelled the call has completed
	// or, in case of unmetered gas, setup a context with a timeout.
	var cancel context.CancelFunc
	var ctx context.Context
	if timeout > 0 {
		ctx, cancel = context.WithTimeout(cctx.Context(), timeout)
	} else {
		ctx, cancel = context.WithCancel(cctx.Context())
	}
	// Make sure the context is cancelled when the call has completed
	// this makes sure resources are cleaned up.
	defer cancel()

	// Get a new instance of the EVM.
	msg, err := args.ToMessage(globalGasCap, prevState.header.BaseFee)
	if err != nil {
		return nil, nil, err
	}
	evm := getEVM(prevState.state, vmcfg, args.from(), msg.GasPrice())
	// Wait for the context to be done and cancel the evm. Even if the
	// EVM has finished, cancelling may be done (repeatedly)
	go func() {
		<-ctx.Done()
		evm.Cancel()
	}()

	// Execute the message.
	gp := new(GasPool).AddGas(math.MaxUint64)
	result, err := ApplyMessage(evm, msg, gp)
	if err != nil {
		return nil, nil, err
	}
	cctx.Metadata().AddCompute(result.UsedGas)

	// If the timer caused an abort, return an appropriate error message
	if evm.Cancelled() {
		return nil, nil, fmt.Errorf("execution aborted (timeout = %v)", timeout)
	}
	if err != nil {
		return result, nil, fmt.Errorf("err: %w (supplied gas %d)", err, msg.Gas())
	}
	prevState.state.Finalise()
	return result, prevState, err
}

func newRevertError(result *ExecutionResult) *revertError {
	reason, errUnpack := abi.UnpackRevert(result.Revert())
	err := errors.New("execution reverted")
	if errUnpack == nil {
		err = fmt.Errorf("execution reverted: %v", reason)
	}
	return &revertError{
		error:  err,
		data: result.Revert(),
	}
}

// revertError is an API error that encompassas an EVM revertal with JSON error
// code and a binary data blob.
type revertError struct {
	error
	data hexutil.Bytes
}

// ErrorCode returns the JSON error code for a revertal.
// See: https://github.com/ethereum/wiki/wiki/JSON-RPC-Error-Codes-Improvement-Proposal
func (e *revertError) ErrorCode() int {
	return 3
}

// ErrorData returns the hex encoded revert reason.
func (e *revertError) ErrorData() interface{} {
	return e.data
}

type evmError struct{
	error
}

func (e evmError) ErrorCode() int {
	return -32000
}
func (e evmError) ErrorData() interface{} {
	return nil
}

type codedError interface{
	error
	ErrorCode() int
	ErrorData() interface{}
}



// Call executes the given transaction on the state for the given block number.
//
// Additionally, the caller can specify a batch of contract for fields overriding.
//
// Note, this function doesn't make and changes in the state/blockchain and is
// useful to execute and retrieve values.
func (s *PublicBlockChainAPI) Call(ctx *rpc.CallContext, args TransactionArgs, blockNrOrHash vm.BlockNumberOrHash, overrides *StateOverride) (interface{}, error) {
	var timeout time.Duration
	if args.Gas != nil {
		timeout = time.Duration(*args.Gas/10000000) * time.Second
	}
	if timeout < 5*time.Second {
		timeout = 5 * time.Second
	}
	var res hexutil.Bytes
	err := s.evmmgr.View(blockNrOrHash, args.From, &vm.Config{NoBaseFee: true}, ctx, func(statedb state.StateDB, header *types.Header, evmFn func(state.StateDB, *vm.Config, common.Address, *big.Int) *vm.EVM) error {
<<<<<<< HEAD
		gasCap := header.GasLimit * 2
		if gasCap < 30000000 {
			gasCap = 30000000
		}
		result, _, err := DoCall(ctx, evmFn, args, &PreviousState{statedb, header}, blockNrOrHash, overrides, timeout, gasCap, nil)
=======
		gasCap := s.gasLimit(header)
		result, _, err := DoCall(ctx, evmFn, args, &PreviousState{statedb, header}, blockNrOrHash, overrides, timeout, gasCap)
>>>>>>> 8eece36f
		if err != nil {
			return err
		}
		// If the result contains a revert reason, try to unpack and return it.
		if len(result.Revert()) > 0 {
			return newRevertError(result)
		}
		log.Debug("EVM result", "result", result)
		res = result.Return()
		if result.Err != nil {
			return evmError{result.Err}
		}
		return nil
	})
	if err != nil {
		switch err.(type) {
		case codedError:
		default:
			err = evmError{err}
		}
	}
	return res, err
}

//
type estimateGasError struct {
	error  string // Concrete error type if it's failed to estimate gas usage
	vmerr  error  // Additional field, it's non-nil if the given transaction is invalid
	revert string // Additional field, it's non-empty if the transaction is reverted and reason is provided
}

func (e estimateGasError) Error() string {
	errMsg := e.error
	if e.vmerr != nil {
		errMsg += fmt.Sprintf(" (%v)", e.vmerr)
	}
	if e.revert != "" {
		errMsg += fmt.Sprintf(" (%s)", e.revert)
	}
	return errMsg
}

func DoEstimateGas(ctx *rpc.CallContext, getEVM func(state.StateDB, *vm.Config, common.Address, *big.Int) *vm.EVM, args TransactionArgs, prevState *PreviousState, blockNrOrHash vm.BlockNumberOrHash, gasCap uint64, approx bool, vmcfg *vm.Config) (hexutil.Uint64, *PreviousState, error) {
	// Binary search the gas requirement, as it may be higher than the amount used
	var (
		lo        uint64 = params.TxGas - 1
		hi        uint64
		cap       uint64
		stateData *PreviousState
	)
	if prevState == nil || prevState.header == nil || prevState.state == nil {
		return 0, nil, fmt.Errorf("both header and state must be set")
	}
	// Use zero address if sender unspecified.
	if args.From == nil {
		args.From = new(common.Address)
	}
	// Determine the highest gas limit can be used during the estimation.
	if args.Gas != nil && uint64(*args.Gas) >= params.TxGas {
		hi = uint64(*args.Gas)
	} else {
		// Retrieve the block to act as the gas ceiling
		hi = prevState.header.GasLimit
	}
	var feeCap *big.Int
	if args.GasPrice != nil && (args.MaxFeePerGas != nil || args.MaxPriorityFeePerGas != nil) {
		return 0, nil, errors.New("both gasPrice and (maxFeePerGas or maxPriorityFeePerGas) specified")
	} else if args.GasPrice != nil {
		feeCap = args.GasPrice.ToInt()
	} else if args.MaxFeePerGas != nil {
		feeCap = args.MaxFeePerGas.ToInt()
	} else {
		feeCap = common.Big0
	}
	// Recap the highest gas limit with account's available balance.
	if feeCap.BitLen() != 0 {
		balance := prevState.state.GetBalance(*args.From) // from can't be nil
		available := new(big.Int).Set(balance)
		if args.Value != nil {
			if args.Value.ToInt().Cmp(available) >= 0 {
				return 0, nil, ErrInsufficientFundsForTransfer
			}
			available.Sub(available, args.Value.ToInt())
		}
		allowance := new(big.Int).Div(available, feeCap)

		// If the allowance is larger than maximum uint64, skip checking
		if allowance.IsUint64() && hi > allowance.Uint64() {
			transfer := args.Value
			if transfer == nil {
				transfer = new(hexutil.Big)
			}
			log.Warn("Gas estimation capped by limited funds", "original", hi, "balance", balance,
				"sent", transfer.ToInt(), "maxFeePerGas", feeCap, "fundable", allowance)
			hi = allowance.Uint64()
		}
	}
	// Recap the highest gas allowance with specified gascap.
	if gasCap != 0 && hi > gasCap {
		log.Warn("Caller gas above allowance, capping", "requested", hi, "cap", gasCap)
		hi = gasCap
	}
	cap = hi

	// Create a helper to check if a gas allowance results in an executable transaction
	executable := func(gas uint64) (bool, *ExecutionResult, error) {
		args.Gas = (*hexutil.Uint64)(&gas)

		result, prevS, err := DoCall(ctx, getEVM, args, prevState.copy(), blockNrOrHash, nil, 0, gasCap, vmcfg)
		if prevS != nil && !result.Failed() {
			stateData = prevS
		}
		if err != nil {
			if errors.Is(err, ErrIntrinsicGas) {
				return true, nil, nil // Special case, raise gas limit
			}
			return true, nil, err // Bail out
		}
		return result.Failed(), result, nil
	}
	// Execute the binary search and hone in on an executable gas limit
	for lo+1 < hi {
		mid := (hi + lo) / 2
		failed, _, err := executable(mid)

		// If the error is not nil(consensus error), it means the provided message
		// call or transaction will never be accepted no matter how much gas it is
		// assigned. Return the error directly, don't struggle any more.
		if err != nil {
			return 0, nil, err
		}
		if failed {
			lo = mid
		} else {
			hi = mid
		}
		if approx && (hi-lo) < (hi/100) {
			break
		}
	}
	// Reject the transaction as invalid if it still fails at the highest allowance
	if hi == cap {
		failed, result, err := executable(hi)
		if err != nil {
			return 0, nil, err
		}
		if failed {
			if result != nil && result.Err != vm.ErrOutOfGas {
				if len(result.Revert()) > 0 {
					return 0, nil, newRevertError(result)
				}
				return 0, nil, result.Err
			}
			// Otherwise, the specified gas cap is too low
			return 0, nil, fmt.Errorf("gas required exceeds allowance (%d)", cap)
		}
	}
	return hexutil.Uint64(hi), stateData, nil
}

// EstimateGas returns an estimate of the amount of gas needed to execute the
// given transaction against the current pending block.
func (s *PublicBlockChainAPI) EstimateGas(ctx *rpc.CallContext, args TransactionArgs, blockNrOrHash *vm.BlockNumberOrHash) (hexutil.Uint64, error) {
	bNrOrHash := vm.BlockNumberOrHashWithNumber(rpc.PendingBlockNumber)
	if blockNrOrHash != nil {
		bNrOrHash = *blockNrOrHash
	}
	var gas hexutil.Uint64
	err := s.evmmgr.View(bNrOrHash, args.From, &vm.Config{NoBaseFee: true}, ctx, func(statedb state.StateDB, header *types.Header, evmFn func(state.StateDB, *vm.Config, common.Address, *big.Int) *vm.EVM) error {
		var err error
<<<<<<< HEAD
		gas, _, err = DoEstimateGas(ctx, evmFn, args, &PreviousState{statedb, header}, bNrOrHash, header.GasLimit*2, false, nil)
=======
		gas, _, err = DoEstimateGas(ctx, evmFn, args, &PreviousState{statedb, header}, bNrOrHash, s.gasLimit(header), false)
>>>>>>> 8eece36f
		return err
	})
	if err != nil {
		switch err.(type) {
		case codedError:
		default:
			err = evmError{err}
		}
	}
	return gas, err
}

// accessListResult returns an optional accesslist
// Its the result of the `debug_createAccessList` RPC call.
// It contains an error if the transaction itself failed.
type accessListResult struct {
	Accesslist *types.AccessList `json:"accessList"`
	Error      string            `json:"error,omitempty"`
	GasUsed    hexutil.Uint64    `json:"gasUsed"`
}

// CreateAccessList creates a EIP-2930 type AccessList for the given transaction.
// Reexec and BlockNrOrHash can be specified to create the accessList on top of a certain state.
func (s *PublicBlockChainAPI) CreateAccessList(ctx *rpc.CallContext, args TransactionArgs, blockNrOrHash *vm.BlockNumberOrHash) (*accessListResult, error) {
	bNrOrHash := vm.BlockNumberOrHashWithNumber(rpc.PendingBlockNumber)
	if blockNrOrHash != nil {
		bNrOrHash = *blockNrOrHash
	}
	var result *accessListResult
	err := s.evmmgr.View(bNrOrHash, args.From, ctx, func(header *types.Header, statedb state.StateDB, evmFn func(state.StateDB, *vm.Config, common.Address, *big.Int) *vm.EVM, chaincfg *params.ChainConfig) error {
		acl, gasUsed, vmerr, err := AccessList(ctx, statedb, header, chaincfg, evmFn, bNrOrHash, args)
		if err != nil {
			return err
		}
		result = &accessListResult{Accesslist: &acl, GasUsed: hexutil.Uint64(gasUsed)}
		if vmerr != nil {
			result.Error = vmerr.Error()
		}
		return nil
	})
	if err != nil {
		switch err.(type) {
		case codedError:
		default:
			err = evmError{err}
		}
	}
	return result, err
}

// AccessList creates an access list for the given transaction.
// If the accesslist creation fails an error is returned.
// If the transaction itself fails, an vmErr is returned.
func AccessList(ctx *rpc.CallContext, db state.StateDB, header *types.Header, chaincfg *params.ChainConfig, getEVM func(state.StateDB, *vm.Config, common.Address, *big.Int) *vm.EVM, blockNrOrHash vm.BlockNumberOrHash, args TransactionArgs) (acl types.AccessList, gasUsed uint64, vmErr error, err error) {
	noGas := args.Gas == nil
	if err := args.setDefaults(ctx, getEVM, db, header, blockNrOrHash, nil); err != nil {
		return nil, 0, nil, err
	}
	var to common.Address
	if args.To != nil {
		to = *args.To
	} else {
		to = crypto.CreateAddress(args.from(), uint64(*args.Nonce))
	}
	// Retrieve the precompiles since they don't need to be added to the access list
	precompiles := vm.ActivePrecompiles(chaincfg.Rules(header.Number, header.Difficulty.Cmp(new(big.Int)) == 0, new(big.Int).SetInt64(int64(header.Time))))

	// Create an initial tracer
	tracer := vm.NewAccessListTracer(nil, args.from(), to, precompiles)
	if args.AccessList != nil {
		tracer = vm.NewAccessListTracer(*args.AccessList, args.from(), to, precompiles)
	}
	// Get a copy of the statedb primed for calculating the access list
	value := args.Value.ToInt()
	if value == nil { value = new(big.Int) }
	gasPrice := args.GasPrice.ToInt()
	if gasPrice == nil { gasPrice = new(big.Int) }
	msg := NewMessage(args.from(), args.To, uint64(*args.Nonce), value, uint64(*args.Gas), gasPrice, big.NewInt(0), big.NewInt(0), args.data(), tracer.AccessList(), false)

	_, err = ApplyMessage(getEVM(db.ALCalcCopy(), &vm.Config{Tracer: tracer, Debug: true, NoBaseFee: true}, args.from(), msg.GasPrice()), msg, new(GasPool).AddGas(msg.Gas()))
	if err != nil {
		return nil, 0, nil, fmt.Errorf("failed to apply transaction: err: %v", err)
	}
	tracer = vm.NewAccessListTracer(tracer.AccessList(), args.from(), to, precompiles)

	gas := uint64(*args.Gas)
	if noGas {
		// In fairly simple transactions, gas estimations tend to be low because
		// the `ACCESS_LIST_ADDRESS_COST` (EIP-2930) is higher than any gas savings
		// from the access list. The difference will (almost?) always be < 2400, so
		// adding 2400 will ensure we have enough gas for the next call to
		// complete.
		gas += 2400
	}
	msg = NewMessage(args.from(), args.To, uint64(*args.Nonce), value, uint64(*args.Gas)+2400, gasPrice, big.NewInt(0), big.NewInt(0), args.data(), tracer.AccessList(), false)
	res, err := ApplyMessage(getEVM(db.Copy(), &vm.Config{Tracer: tracer, Debug: true, NoBaseFee: true}, args.from(), msg.GasPrice()), msg, new(GasPool).AddGas(msg.Gas()))
	if err != nil {
		return nil, 0, nil, fmt.Errorf("failed to apply transaction: err: %v", err)
	}
	return tracer.AccessList(), res.UsedGas, res.Err, nil
}

type TransactionEmitter interface {
	Emit(*types.Transaction) error
}

type PublicTransactionPoolAPI struct {
	emitter TransactionEmitter
	evmmgr  *vm.EVMManager
	sentCache *lru.Cache
}

func NewPublicTransactionPoolAPI(emitter TransactionEmitter, evmmgr *vm.EVMManager) *PublicTransactionPoolAPI {
	cache, _ := lru.New(8192)
	return &PublicTransactionPoolAPI{emitter, evmmgr, cache}
}

// SendRawTransaction will add the signed transaction to the transaction pool.
// The sender is responsible for signing the transaction and using the correct nonce.
func (s *PublicTransactionPoolAPI) SendRawTransaction(ctx *rpc.CallContext, input hexutil.Bytes) (ctypes.Hash, error) {
	tx := new(types.Transaction)
	if err := tx.UnmarshalBinary(input); err != nil {
		return ctypes.Hash{}, err
	}
	hash := tx.Hash()
	if ok, _ := s.sentCache.ContainsOrAdd(hash, struct{}{}); ok {
		return ctypes.Hash{}, fmt.Errorf("already known")
	}

	return hash, s.evmmgr.View(func(currentState state.StateDB, header *types.Header, chaincfg *params.ChainConfig) error {
		if ctx != nil {
			if err := ctx.Context().Err(); err != nil {
				return err
			}
		}
		if s.emitter == nil {
			return errors.New("This api is not configured for accepting transactions")
		}
		msg, err := tx.AsMessage(types.MakeSigner(chaincfg, header.Number, header.Time), header.BaseFee)
		if err != nil {
			return err
		}
		if n := currentState.GetNonce(msg.From()); n > tx.Nonce() {
			return ErrNonceTooLow
		}

		// Check the transaction doesn't exceed the current
		// block limit gas.
		if header.GasLimit < tx.Gas() {
			return ErrGasLimit
		}

		// Transactions can't be negative. This may never happen
		// using RLP decoded transactions but may occur if you create
		// a transaction using the RPC for example.
		if tx.Value().Sign() < 0 {
			return ErrNegativeValue
		}

		// Transactor should have enough funds to cover the costs
		// cost == V + GP * GL
		if b := currentState.GetBalance(msg.From()); b.Cmp(tx.Cost()) < 0 {
			return ErrInsufficientFunds
		}

		// Should supply enough intrinsic gas
		gas, err := IntrinsicGas(tx.Data(), tx.AccessList(), tx.To() == nil, true, chaincfg.IsIstanbul(header.Number), chaincfg.IsShanghai(new(big.Int).SetInt64(int64(header.Time)), header.Number))
		if err != nil {
			return err
		}
		if tx.Gas() < gas {
			return ErrIntrinsicGas
		}
		return s.emitter.Emit(tx)
	})
}<|MERGE_RESOLUTION|>--- conflicted
+++ resolved
@@ -313,16 +313,8 @@
 	}
 	var res hexutil.Bytes
 	err := s.evmmgr.View(blockNrOrHash, args.From, &vm.Config{NoBaseFee: true}, ctx, func(statedb state.StateDB, header *types.Header, evmFn func(state.StateDB, *vm.Config, common.Address, *big.Int) *vm.EVM) error {
-<<<<<<< HEAD
-		gasCap := header.GasLimit * 2
-		if gasCap < 30000000 {
-			gasCap = 30000000
-		}
+		gasCap := s.gasLimit(header)
 		result, _, err := DoCall(ctx, evmFn, args, &PreviousState{statedb, header}, blockNrOrHash, overrides, timeout, gasCap, nil)
-=======
-		gasCap := s.gasLimit(header)
-		result, _, err := DoCall(ctx, evmFn, args, &PreviousState{statedb, header}, blockNrOrHash, overrides, timeout, gasCap)
->>>>>>> 8eece36f
 		if err != nil {
 			return err
 		}
@@ -493,11 +485,7 @@
 	var gas hexutil.Uint64
 	err := s.evmmgr.View(bNrOrHash, args.From, &vm.Config{NoBaseFee: true}, ctx, func(statedb state.StateDB, header *types.Header, evmFn func(state.StateDB, *vm.Config, common.Address, *big.Int) *vm.EVM) error {
 		var err error
-<<<<<<< HEAD
-		gas, _, err = DoEstimateGas(ctx, evmFn, args, &PreviousState{statedb, header}, bNrOrHash, header.GasLimit*2, false, nil)
-=======
-		gas, _, err = DoEstimateGas(ctx, evmFn, args, &PreviousState{statedb, header}, bNrOrHash, s.gasLimit(header), false)
->>>>>>> 8eece36f
+		gas, _, err = DoEstimateGas(ctx, evmFn, args, &PreviousState{statedb, header}, bNrOrHash, s.gasLimit(header), false, nil)
 		return err
 	})
 	if err != nil {
